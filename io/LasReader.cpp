/******************************************************************************
* Copyright (c) 2011, Michael P. Gerlek (mpg@flaxen.com)
*
* All rights reserved.
*
* Redistribution and use in source and binary forms, with or without
* modification, are permitted provided that the following
* conditions are met:
*
*     * Redistributions of source code must retain the above copyright
*       notice, this list of conditions and the following disclaimer.
*     * Redistributions in binary form must reproduce the above copyright
*       notice, this list of conditions and the following disclaimer in
*       the documentation and/or other materials provided
*       with the distribution.
*     * Neither the name of Hobu, Inc. or Flaxen Geo Consulting nor the
*       names of its contributors may be used to endorse or promote
*       products derived from this software without specific prior
*       written permission.
*
* THIS SOFTWARE IS PROVIDED BY THE COPYRIGHT HOLDERS AND CONTRIBUTORS
* "AS IS" AND ANY EXPRESS OR IMPLIED WARRANTIES, INCLUDING, BUT NOT
* LIMITED TO, THE IMPLIED WARRANTIES OF MERCHANTABILITY AND FITNESS
* FOR A PARTICULAR PURPOSE ARE DISCLAIMED. IN NO EVENT SHALL THE
* COPYRIGHT OWNER OR CONTRIBUTORS BE LIABLE FOR ANY DIRECT, INDIRECT,
* INCIDENTAL, SPECIAL, EXEMPLARY, OR CONSEQUENTIAL DAMAGES (INCLUDING,
* BUT NOT LIMITED TO, PROCUREMENT OF SUBSTITUTE GOODS OR SERVICES; LOSS
* OF USE, DATA, OR PROFITS; OR BUSINESS INTERRUPTION) HOWEVER CAUSED
* AND ON ANY THEORY OF LIABILITY, WHETHER IN CONTRACT, STRICT LIABILITY,
* OR TORT (INCLUDING NEGLIGENCE OR OTHERWISE) ARISING IN ANY WAY OUT
* OF THE USE OF THIS SOFTWARE, EVEN IF ADVISED OF THE POSSIBILITY
* OF SUCH DAMAGE.
****************************************************************************/

#include "LasReader.hpp"

#include <sstream>
#include <string.h>

#include <pdal/Metadata.hpp>
#include <pdal/PointView.hpp>
#include <pdal/QuickInfo.hpp>
#include <pdal/util/Extractor.hpp>
#include <pdal/util/IStream.hpp>
#include <pdal/pdal_macros.hpp>
#include <pdal/util/ProgramArgs.hpp>

#include "GeotiffSupport.hpp"
#include "LasHeader.hpp"
#include "LasVLR.hpp"

namespace pdal
{

namespace
{

struct invalid_stream : public std::runtime_error
{
    invalid_stream(const std::string& msg) : std::runtime_error(msg)
        {}
};

} // unnamed namespace

void LasReader::addArgs(ProgramArgs& args)
{
    addSpatialReferenceArg(args);
    args.add("extra_dims", "Dimensions to assign to extra byte data",
        m_extraDimSpec);
    args.add("compression", "Decompressor to use", m_compression, "EITHER");
    args.add("ignore_vlr", "VLR userid/recordid to ignore", m_ignoreVLROption);
}


static PluginInfo const s_info = PluginInfo(
    "readers.las",
    "ASPRS LAS 1.0 - 1.4 read support. LASzip support is also \n" \
        "enabled through this driver if LASzip was found during \n" \
        "compilation.",
    "http://pdal.io/stages/readers.las.html" );

CREATE_STATIC_PLUGIN(1, 0, LasReader, Reader, s_info)

std::string LasReader::getName() const { return s_info.name; }

QuickInfo LasReader::inspect()
{
    QuickInfo qi;
    std::unique_ptr<PointLayout> layout(new PointLayout());

    PointTable table;
    initialize(table);
    addDimensions(layout.get());

    Dimension::IdList dims = layout->dims();
    for (auto di = dims.begin(); di != dims.end(); ++di)
        qi.m_dimNames.push_back(layout->dimName(*di));
    if (!Utils::numericCast(m_header.pointCount(), qi.m_pointCount))
        qi.m_pointCount = std::numeric_limits<point_count_t>::max();
    qi.m_bounds = m_header.getBounds();
    qi.m_srs = getSpatialReference();
    qi.m_valid = true;

    done(table);

    return qi;
}


void LasReader::handleCompressionOption()
{
    std::string compression = Utils::toupper(m_compression);
#if defined(PDAL_HAVE_LAZPERF) && defined(PDAL_HAVE_LASZIP)
    if (compression == "EITHER")
        compression = "LASZIP";
#endif
#if !defined(PDAL_HAVE_LAZPERF) && defined(PDAL_HAVE_LASZIP)
    if (compression == "EITHER")
        compression = "LASZIP";
    if (compression == "LAZPERF")
        throwError("Can't decompress with LAZperf.  PDAL not built "
            "with LAZperf.");
#endif
#if defined(PDAL_HAVE_LAZPERF) && !defined(PDAL_HAVE_LASZIP)
    if (compression == "EITHER")
        compression = "LAZPERF";
    if (compression == "LASZIP")
        throwError("Can't decompress with LASzip.  PDAL not built "
            "with LASzip.");
#endif

#if defined(PDAL_HAVE_LAZPERF) || defined(PDAL_HAVE_LASZIP)
    if (compression != "LAZPERF" && compression != "LASZIP")
        throwError("Invalid value for option for compression: '" +
            m_compression + "'.  Value values are 'lazperf' and 'laszip'.");
#endif

    // Set case-corrected value.
    m_compression = compression;
}


void LasReader::initializeLocal(PointTableRef table, MetadataNode& m)
{
    try
    {
        m_extraDims = LasUtils::parse(m_extraDimSpec);
    }
    catch (const LasUtils::error& err)
    {
        throwError(err.what());
    }

    try
    {
        m_ignoreVLRs = LasUtils::parseIgnoreVLRs(m_ignoreVLROption);
    }
    catch (const LasUtils::error& err)
    {
        throwError(err.what());
    }

    m_error.setFilename(m_filename);

    m_error.setLog(log());
    m_header.setLog(log());

    createStream();
    std::istream *stream(m_streamIf->m_istream);

    stream->seekg(0);
    ILeStream in(stream);
    try
    {
        in >> m_header;
    }
    catch (const LasHeader::error& e)
    {
        throwError(e.what());
    }

    for (auto i: m_ignoreVLRs)
    {
        if (i.m_recordId)
            m_header.removeVLR(i.m_userId, i.m_recordId);
        else
            m_header.removeVLR(i.m_userId);
    }

    if (m_header.compressed())
        handleCompressionOption();
#ifdef PDAL_HAVE_LASZIP
    m_laszip = nullptr;
#endif

    if (!m_header.pointFormatSupported())
        throwError("Unsupported LAS input point format: " +
            Utils::toString((int)m_header.pointFormat()) + ".");

    if (m_header.versionAtLeast(1, 4))
        readExtraBytesVlr();
    setSrs(m);
    MetadataNode forward = table.privateMetadata("lasforward");
    extractHeaderMetadata(forward, m);
    extractVlrMetadata(forward, m);

    m_streamIf.reset();
}

void LasReader::handleLaszip(int result)
{
#ifdef PDAL_HAVE_LASZIP
    if (result)
    {
        char *buf;
        laszip_get_error(m_laszip, &buf);
        throwError(buf);
    }
#endif
}


void LasReader::ready(PointTableRef table)
{
    createStream();
    std::istream *stream(m_streamIf->m_istream);

    m_index = 0;
    if (m_header.compressed())
    {
#ifdef PDAL_HAVE_LASZIP
        if (m_compression == "LASZIP")
        {
            laszip_BOOL compressed;

            handleLaszip(laszip_create(&m_laszip));
            handleLaszip(laszip_open_reader_stream(m_laszip, *stream,
                &compressed));
            handleLaszip(laszip_get_point_pointer(m_laszip, &m_laszipPoint));
        }
#endif

#ifdef PDAL_HAVE_LAZPERF
        if (m_compression == "LAZPERF")
        {
            LasVLR *vlr = m_header.findVlr(LASZIP_USER_ID,
                LASZIP_RECORD_ID);
            m_decompressor.reset(new LazPerfVlrDecompressor(*stream,
                vlr->data(), m_header.pointOffset()));
            m_decompressorBuf.resize(m_decompressor->pointSize());
        }
#endif

#if !defined(PDAL_HAVE_LAZPERF) && !defined(PDAL_HAVE_LASZIP)
        throwError("Can't read compressed file without LASzip or "
            "LAZperf decompression library.");
#endif
    }
    else
        stream->seekg(m_header.pointOffset());
}


// Store data in the normal metadata place.  Also store it in the private
// lasforward metadata node.
template <typename T>
void addForwardMetadata(MetadataNode& forward, MetadataNode& m,
    const std::string& name, T val, const std::string description = "")
{
    MetadataNode n = m.add(name, val, description);

    // If the entry doesn't already exist, just add it.
    MetadataNode f = forward.findChild(name);
    if (!f.valid())
    {
        forward.add(n);
        return;
    }

    // If the old value and new values aren't the same, set an invalid flag.
    MetadataNode temp = f.addOrUpdate("temp", val);
    if (f.value<std::string>() != temp.value<std::string>())
        forward.addOrUpdate(name + "INVALID", "");
}


void LasReader::extractHeaderMetadata(MetadataNode& forward, MetadataNode& m)
{
    m.add<bool>("compressed", m_header.compressed(),
        "true if this LAS file is compressed");

    addForwardMetadata(forward, m, "major_version", m_header.versionMajor(),
        "The major LAS version for the file, always 1 for now");
    addForwardMetadata(forward, m, "minor_version", m_header.versionMinor(),
        "The minor LAS version for the file");
    addForwardMetadata(forward, m, "dataformat_id", m_header.pointFormat(),
        "LAS Point Data Format");
    if (m_header.versionAtLeast(1, 1))
        addForwardMetadata(forward, m, "filesource_id",
            m_header.fileSourceId(), "File Source ID (Flight Line Number "
            "if this file was derived from an original flight line).");
    if (m_header.versionAtLeast(1, 2))
    {
        // For some reason we've written global encoding as a base 64
        // encoded value in the past.  In an effort to standardize things,
        // I'm writing this as a special value, and will also write
        // global_encoding like we write all other header metadata.
        uint16_t globalEncoding = m_header.globalEncoding();
        m.addEncoded("global_encoding_base64", (uint8_t *)&globalEncoding,
            sizeof(globalEncoding),
            "Global Encoding: general property bit field.");

        addForwardMetadata(forward, m, "global_encoding",
            m_header.globalEncoding(),
            "Global Encoding: general property bit field.");
    }

    addForwardMetadata(forward, m, "project_id", m_header.projectId(),
        "Project ID.");
    addForwardMetadata(forward, m, "system_id", m_header.systemId());
    addForwardMetadata(forward, m, "software_id", m_header.softwareId(),
        "Generating software description.");
    addForwardMetadata(forward, m, "creation_doy", m_header.creationDOY(),
        "Day, expressed as an unsigned short, on which this file was created. "
        "Day is computed as the Greenwich Mean Time (GMT) day. January 1 is "
        "considered day 1.");
    addForwardMetadata(forward, m, "creation_year", m_header.creationYear(),
        "The year, expressed as a four digit number, in which the file was "
        "created.");
    addForwardMetadata(forward, m, "scale_x", m_header.scaleX(),
        "The scale factor for X values.");
    addForwardMetadata(forward, m, "scale_y", m_header.scaleY(),
        "The scale factor for Y values.");
    addForwardMetadata(forward, m, "scale_z", m_header.scaleZ(),
        "The scale factor for Z values.");
    addForwardMetadata(forward, m, "offset_x", m_header.offsetX(),
        "The offset for X values.");
    addForwardMetadata(forward, m, "offset_y", m_header.offsetY(),
        "The offset for Y values.");
    addForwardMetadata(forward, m, "offset_z", m_header.offsetZ(),
        "The offset for Z values.");

    m.add("header_size", m_header.vlrOffset(),
        "The size, in bytes, of the header block, including any extension "
        "by specific software.");
    m.add("dataoffset", m_header.pointOffset(),
        "The actual number of bytes from the beginning of the file to the "
        "first field of the first point record data field. This data offset "
        "must be updated if any software adds data from the Public Header "
        "Block or adds/removes data to/from the Variable Length Records.");
    m.add<double>("minx", m_header.minX(),
        "The max and min data fields are the actual unscaled extents of the "
        "LAS point file data, specified in the coordinate system of the LAS "
        "data.");
    m.add<double>("miny", m_header.minY(),
        "The max and min data fields are the actual unscaled extents of the "
        "LAS point file data, specified in the coordinate system of the LAS "
        "data.");
    m.add<double>("minz", m_header.minZ(),
        "The max and min data fields are the actual unscaled extents of the "
        "LAS point file data, specified in the coordinate system of the LAS "
        "data.");
    m.add<double>("maxx", m_header.maxX(),
        "The max and min data fields are the actual unscaled extents of the "
        "LAS point file data, specified in the coordinate system of the LAS "
        "data.");
    m.add<double>("maxy", m_header.maxY(),
        "The max and min data fields are the actual unscaled extents of the "
        "LAS point file data, specified in the coordinate system of the LAS "
        "data.");
    m.add<double>("maxz", m_header.maxZ(),
        "The max and min data fields are the actual unscaled extents of the "
        "LAS point file data, specified in the coordinate system of the LAS "
        "data.");
    m.add<uint32_t>("count",
        m_header.pointCount(), "This field contains the total "
        "number of point records within the file.");

    // PDAL metadata VLR
    LasVLR *vlr = m_header.findVlr("PDAL", 12);
    if (vlr)
    {
        const char *pos = vlr->data();
        size_t size = vlr->dataLen();
        m.addWithType("pdal_metadata", std::string(pos, size), "json",
            "PDAL Processing Metadata");
    }
    //
    // PDAL pipeline VLR
    vlr = m_header.findVlr("PDAL", 13);
    if (vlr)
    {
        const char *pos = vlr->data();
        size_t size = vlr->dataLen();
        m.addWithType("pdal_pipeline", std::string(pos, size), "json",
            "PDAL Processing Pipeline");
    }

}


void LasReader::readExtraBytesVlr()
{
    LasVLR *vlr = m_header.findVlr(SPEC_USER_ID,
        EXTRA_BYTES_RECORD_ID);
    if (!vlr)
        return;
    const char *pos = vlr->data();
    size_t size = vlr->dataLen();
    if (size % sizeof(ExtraBytesSpec) != 0)
    {
        log()->get(LogLevel::Warning) << "Bad size for extra bytes VLR.  "
            "Ignoring.";
        return;
    }
    size /= sizeof(ExtraBytesSpec);
    std::vector<ExtraBytesIf> ebList;
    while (size--)
    {
        ExtraBytesIf eb;
        eb.readFrom(pos);
        ebList.push_back(eb);
        pos += sizeof(ExtraBytesSpec);
    }

    std::vector<ExtraDim> extraDims;
    for (ExtraBytesIf& eb : ebList)
    {
       std::vector<ExtraDim> eds = eb.toExtraDims();
       for (auto& ed : eds)
           extraDims.push_back(std::move(ed));
    }
    if (m_extraDims.size() && m_extraDims != extraDims)
        log()->get(LogLevel::Warning) << "Extra byte dimensions specified "
            "in pineline and VLR don't match.  Ignoring pipeline-specified "
            "dimensions";
    m_extraDims = extraDims;
}


void LasReader::setSrs(MetadataNode& m)
{
    // If the user is already overriding this by setting it on the stage, we'll
    // take their overridden value
    SpatialReference srs = getSpatialReference();

    if (srs.getWKT().empty())
        srs = m_header.srs();
    setSpatialReference(m, srs);
}


void LasReader::extractVlrMetadata(MetadataNode& forward, MetadataNode& m)
{
    static const size_t DATA_LEN_MAX = 1000000;

    int i = 0;
    for (auto vlr : m_header.vlrs())
    {
        if (vlr.dataLen() > DATA_LEN_MAX)
            continue;

        std::ostringstream name;
        name << "vlr_" << i++;
        MetadataNode vlrNode(name.str());
        m.add(vlrNode);

        vlrNode.addEncoded("data",
            (const uint8_t *)vlr.data(), vlr.dataLen(), vlr.description());
        vlrNode.add("user_id", vlr.userId(),
            "User ID of the record or pre-defined value from the "
            "specification.");
        vlrNode.add("record_id", vlr.recordId(),
            "Record ID specified by the user.");
        vlrNode.add("description", vlr.description());

        if (vlr.userId() == TRANSFORM_USER_ID||
            vlr.userId() == LASZIP_USER_ID ||
            vlr.userId() == LIBLAS_USER_ID)
            continue;
        if (vlr.userId() == SPEC_USER_ID &&
            vlr.recordId() != 0 && vlr.recordId() != 3)
            continue;
        forward.add(vlrNode);
    }
}


void LasReader::addDimensions(PointLayoutPtr layout)
{
    using namespace Dimension;

    layout->registerDim(Id::X, Type::Double);
    layout->registerDim(Id::Y, Type::Double);
    layout->registerDim(Id::Z, Type::Double);
    layout->registerDim(Id::Intensity, Type::Unsigned16);
    layout->registerDim(Id::ReturnNumber, Type::Unsigned8);
    layout->registerDim(Id::NumberOfReturns, Type::Unsigned8);
    layout->registerDim(Id::ScanDirectionFlag, Type::Unsigned8);
    layout->registerDim(Id::EdgeOfFlightLine, Type::Unsigned8);
    layout->registerDim(Id::Classification, Type::Unsigned8);
    layout->registerDim(Id::ScanAngleRank, Type::Float);
    layout->registerDim(Id::UserData, Type::Unsigned8);
    layout->registerDim(Id::PointSourceId, Type::Unsigned16);

    if (m_header.hasTime())
        layout->registerDim(Id::GpsTime, Type::Double);
    if (m_header.hasColor())
    {
        layout->registerDim(Id::Red, Type::Unsigned16);
        layout->registerDim(Id::Green, Type::Unsigned16);
        layout->registerDim(Id::Blue, Type::Unsigned16);
    }
    if (m_header.hasInfrared())
        layout->registerDim(Id::Infrared);
    if (m_header.versionAtLeast(1, 4))
    {
        layout->registerDim(Id::ScanChannel);
        layout->registerDim(Id::ClassFlags);
    }

    for (auto& dim : m_extraDims)
    {
        Dimension::Type type = dim.m_dimType.m_type;
        if (type == Dimension::Type::None)
            continue;
        if (dim.m_dimType.m_xform.nonstandard())
            type = Dimension::Type::Double;
        dim.m_dimType.m_id = layout->registerOrAssignDim(dim.m_name, type);
    }
}


bool LasReader::processOne(PointRef& point)
{
    if (m_index >= getNumPoints())
        return false;

    size_t pointLen = m_header.pointLen();

    if (m_header.compressed())
    {
#ifdef PDAL_HAVE_LASZIP
        if (m_compression == "LASZIP")
        {
            handleLaszip(laszip_read_point(m_laszip));
            loadPoint(point, *m_laszipPoint);
        }
#endif

#ifdef PDAL_HAVE_LAZPERF
        if (m_compression == "LAZPERF")
        {
            m_decompressor->decompress(m_decompressorBuf.data());
            loadPoint(point, m_decompressorBuf.data(), pointLen);
        }
#endif
#if !defined(PDAL_HAVE_LAZPERF) && !defined(PDAL_HAVE_LASZIP)
        throwError("Can't read compressed file without LASzip or "
            "LAZperf decompression library.");
#endif
    } // compression
    else
    {
        std::vector<char> buf(m_header.pointLen());

        m_streamIf->m_istream->read(buf.data(), pointLen);
        loadPoint(point, buf.data(), pointLen);
    }
    m_index++;
    return true;
}


point_count_t LasReader::read(PointViewPtr view, point_count_t count)
{
    size_t pointLen = m_header.pointLen();
    count = std::min(count, getNumPoints() - m_index);

    PointId i = 0;
    if (m_header.compressed())
    {
#if defined(PDAL_HAVE_LAZPERF) || defined(PDAL_HAVE_LASZIP)
        if (m_compression == "LASZIP" || m_compression == "LAZPERF")
        {
            for (i = 0; i < count; i++)
            {
                PointRef point = view->point(i);
                PointId id = view->size();
                processOne(point);
                if (m_cb)
                    m_cb(*view, id);
            }
        }
#else
        throwError("Can't read compressed file without LASzip or "
            "LAZperf decompression library.");
#endif
    }
    else
    {
        point_count_t remaining = count;

        // Make a buffer at most a meg.
        size_t bufsize = std::min<size_t>((point_count_t)1000000,
            count * pointLen);
        std::vector<char> buf(bufsize);
        try
        {
            do
            {
                point_count_t blockPoints = readFileBlock(buf, remaining);
                remaining -= blockPoints;
                char *pos = buf.data();
                while (blockPoints--)
                {
                    PointId id = view->size();
                    PointRef point = view->point(id);
                    loadPoint(point, pos, pointLen);
                    if (m_cb)
                        m_cb(*view, id);
                    pos += pointLen;
                    i++;
                }
            } while (remaining);
        }
        catch (std::out_of_range&)
        {}
        catch (invalid_stream&)
        {}
    }
    m_index += i;
    return (point_count_t)i;
}


point_count_t LasReader::readFileBlock(std::vector<char>& buf,
    point_count_t maxpoints)
{
    std::istream *stream(m_streamIf->m_istream);

    size_t ptLen = m_header.pointLen();
    point_count_t blockpoints = buf.size() / ptLen;

    blockpoints = std::min(maxpoints, blockpoints);
    if (stream->eof())
        throw invalid_stream("stream is done");

    stream->read(buf.data(), blockpoints * ptLen);
    if (stream->gcount() != (std::streamsize)(blockpoints * ptLen))
    {
        // we read fewer bytes than we asked for
        // because the file was either truncated
        // or the header is bunk.
        blockpoints = stream->gcount() / ptLen;
    }
    return blockpoints;
}


#ifdef PDAL_HAVE_LASZIP
void LasReader::loadPoint(PointRef& point, laszip_point& p)
{
    if (m_header.has14Format())
        loadPointV14(point, p);
    else
        loadPointV10(point, p);
}
#endif // PDAL_HAVE_LASZIP


void LasReader::loadPoint(PointRef& point, char *buf, size_t bufsize)
{
    if (m_header.has14Format())
        loadPointV14(point, buf, bufsize);
    else
        loadPointV10(point, buf, bufsize);
}


#ifdef PDAL_HAVE_LASZIP
void LasReader::loadPointV10(PointRef& point, laszip_point& p)
{
    const LasHeader& h = m_header;

    double x = p.X * h.scaleX() + h.offsetX();
    double y = p.Y * h.scaleY() + h.offsetY();
    double z = p.Z * h.scaleZ() + h.offsetZ();

<<<<<<< HEAD
    if (p.return_number == 0 || p.return_number > 5)
        m_error.returnNumWarning(p.return_number);

    if (p.number_of_returns == 0 || p.number_of_returns > 5)
        m_error.numReturnsWarning(p.number_of_returns);
=======
//     if (p.return_number == 0 || p.return_number > 5)
//         m_error.returnNumWarning(p.return_number);
//
//     if (p.number_of_returns == 0 || p.number_of_returns > 5)
//         m_error.numReturnsWarning(p.number_of_returns);
>>>>>>> 35f4aac5

    point.setField(Dimension::Id::X, x);
    point.setField(Dimension::Id::Y, y);
    point.setField(Dimension::Id::Z, z);
    point.setField(Dimension::Id::Intensity, p.intensity);
    point.setField(Dimension::Id::ReturnNumber, p.return_number);
    point.setField(Dimension::Id::NumberOfReturns, p.number_of_returns);
    point.setField(Dimension::Id::ScanDirectionFlag, p.scan_direction_flag);
    point.setField(Dimension::Id::EdgeOfFlightLine, p.edge_of_flight_line);
    point.setField(Dimension::Id::Classification, p.classification);
    point.setField(Dimension::Id::ScanAngleRank, p.scan_angle_rank);
    point.setField(Dimension::Id::UserData, p.user_data);
    point.setField(Dimension::Id::PointSourceId, p.point_source_ID);

    if (h.hasTime())
        point.setField(Dimension::Id::GpsTime, p.gps_time);

    if (h.hasColor())
    {
        point.setField(Dimension::Id::Red, p.rgb[0]);
        point.setField(Dimension::Id::Green, p.rgb[1]);
        point.setField(Dimension::Id::Blue, p.rgb[2]);
    }

    if (m_extraDims.size())
    {
        LeExtractor extractor((const char *)p.extra_bytes, p.num_extra_bytes);
        loadExtraDims(extractor, point);
    }
}
#endif // PDAL_HAVE_LASZIP

void LasReader::loadPointV10(PointRef& point, char *buf, size_t bufsize)
{
    LeExtractor istream(buf, bufsize);

    int32_t xi, yi, zi;
    istream >> xi >> yi >> zi;

    const LasHeader& h = m_header;

    double x = xi * h.scaleX() + h.offsetX();
    double y = yi * h.scaleY() + h.offsetY();
    double z = zi * h.scaleZ() + h.offsetZ();

    uint16_t intensity;
    uint8_t flags;
    uint8_t classification;
    int8_t scanAngleRank;
    uint8_t user;
    uint16_t pointSourceId;

    istream >> intensity >> flags >> classification >> scanAngleRank >>
        user >> pointSourceId;

    uint8_t returnNum = flags & 0x07;
    uint8_t numReturns = (flags >> 3) & 0x07;
    uint8_t scanDirFlag = (flags >> 6) & 0x01;
    uint8_t flight = (flags >> 7) & 0x01;

//     if (returnNum == 0 || returnNum > 5)
//         m_error.returnNumWarning(returnNum);
//
//     if (numReturns == 0 || numReturns > 5)
//         m_error.numReturnsWarning(numReturns);

    point.setField(Dimension::Id::X, x);
    point.setField(Dimension::Id::Y, y);
    point.setField(Dimension::Id::Z, z);
    point.setField(Dimension::Id::Intensity, intensity);
    point.setField(Dimension::Id::ReturnNumber, returnNum);
    point.setField(Dimension::Id::NumberOfReturns, numReturns);
    point.setField(Dimension::Id::ScanDirectionFlag, scanDirFlag);
    point.setField(Dimension::Id::EdgeOfFlightLine, flight);
    point.setField(Dimension::Id::Classification, classification);
    point.setField(Dimension::Id::ScanAngleRank, scanAngleRank);
    point.setField(Dimension::Id::UserData, user);
    point.setField(Dimension::Id::PointSourceId, pointSourceId);

    if (h.hasTime())
    {
        double time;
        istream >> time;
        point.setField(Dimension::Id::GpsTime, time);
    }

    if (h.hasColor())
    {
        uint16_t red, green, blue;
        istream >> red >> green >> blue;
        point.setField(Dimension::Id::Red, red);
        point.setField(Dimension::Id::Green, green);
        point.setField(Dimension::Id::Blue, blue);
    }

    if (m_extraDims.size())
        loadExtraDims(istream, point);
}


#ifdef PDAL_HAVE_LASZIP
void LasReader::loadPointV14(PointRef& point, laszip_point& p)
{
    const LasHeader& h = m_header;

    double x = p.X * h.scaleX() + h.offsetX();
    double y = p.Y * h.scaleY() + h.offsetY();
    double z = p.Z * h.scaleZ() + h.offsetZ();

    point.setField(Dimension::Id::X, x);
    point.setField(Dimension::Id::Y, y);
    point.setField(Dimension::Id::Z, z);
    point.setField(Dimension::Id::Intensity, p.intensity);
    point.setField(Dimension::Id::ReturnNumber, p.extended_return_number);
    point.setField(Dimension::Id::NumberOfReturns,
        p.extended_number_of_returns);
    point.setField(Dimension::Id::ClassFlags, p.extended_classification_flags);
    point.setField(Dimension::Id::ScanChannel, p.extended_scanner_channel);
    point.setField(Dimension::Id::ScanDirectionFlag, p.scan_direction_flag);
    point.setField(Dimension::Id::EdgeOfFlightLine, p.edge_of_flight_line);
    point.setField(Dimension::Id::Classification, p.extended_classification);
    point.setField(Dimension::Id::ScanAngleRank, p.extended_scan_angle * .006);
    point.setField(Dimension::Id::UserData, p.user_data);
    point.setField(Dimension::Id::PointSourceId, p.point_source_ID);
    point.setField(Dimension::Id::GpsTime, p.gps_time);

    if (h.hasColor())
    {
        point.setField(Dimension::Id::Red, p.rgb[0]);
        point.setField(Dimension::Id::Green, p.rgb[1]);
        point.setField(Dimension::Id::Blue, p.rgb[2]);
    }

    if (h.hasInfrared())
    {
        point.setField(Dimension::Id::Infrared, p.rgb[3]);
    }

    if (m_extraDims.size())
    {
        LeExtractor extractor((const char *)p.extra_bytes, p.num_extra_bytes);
        loadExtraDims(extractor, point);
    }
}
#endif  // PDAL_HAVE_LASZIP


void LasReader::loadPointV14(PointRef& point, char *buf, size_t bufsize)
{
    LeExtractor istream(buf, bufsize);

    int32_t xi, yi, zi;
    istream >> xi >> yi >> zi;

    const LasHeader& h = m_header;

    double x = xi * h.scaleX() + h.offsetX();
    double y = yi * h.scaleY() + h.offsetY();
    double z = zi * h.scaleZ() + h.offsetZ();

    uint16_t intensity;
    uint8_t returnInfo;
    uint8_t flags;
    uint8_t classification;
    uint8_t user;
    int16_t scanAngle;
    uint16_t pointSourceId;
    double gpsTime;

    istream >> intensity >> returnInfo >> flags >> classification >> user >>
        scanAngle >> pointSourceId >> gpsTime;

    uint8_t returnNum = returnInfo & 0x0F;
    uint8_t numReturns = (returnInfo >> 4) & 0x0F;
    uint8_t classFlags = flags & 0x0F;
    uint8_t scanChannel = (flags >> 4) & 0x03;
    uint8_t scanDirFlag = (flags >> 6) & 0x01;
    uint8_t flight = (flags >> 7) & 0x01;

    point.setField(Dimension::Id::X, x);
    point.setField(Dimension::Id::Y, y);
    point.setField(Dimension::Id::Z, z);
    point.setField(Dimension::Id::Intensity, intensity);
    point.setField(Dimension::Id::ReturnNumber, returnNum);
    point.setField(Dimension::Id::NumberOfReturns, numReturns);
    point.setField(Dimension::Id::ClassFlags, classFlags);
    point.setField(Dimension::Id::ScanChannel, scanChannel);
    point.setField(Dimension::Id::ScanDirectionFlag, scanDirFlag);
    point.setField(Dimension::Id::EdgeOfFlightLine, flight);
    point.setField(Dimension::Id::Classification, classification);
    point.setField(Dimension::Id::ScanAngleRank, scanAngle * .006);
    point.setField(Dimension::Id::UserData, user);
    point.setField(Dimension::Id::PointSourceId, pointSourceId);
    point.setField(Dimension::Id::GpsTime, gpsTime);

    if (h.hasColor())
    {
        uint16_t red, green, blue;
        istream >> red >> green >> blue;
        point.setField(Dimension::Id::Red, red);
        point.setField(Dimension::Id::Green, green);
        point.setField(Dimension::Id::Blue, blue);
    }

    if (h.hasInfrared())
    {
        uint16_t nearInfraRed;

        istream >> nearInfraRed;
        point.setField(Dimension::Id::Infrared, nearInfraRed);
    }

    if (m_extraDims.size())
        loadExtraDims(istream, point);
}


void LasReader::loadExtraDims(LeExtractor& istream, PointRef& point)
{
    for (auto& dim : m_extraDims)
    {
        // Dimension type of None is undefined and unprocessed
        if (dim.m_dimType.m_type == Dimension::Type::None)
        {
            istream.skip(dim.m_size);
            continue;
        }

        Everything e = Utils::extractDim(istream, dim.m_dimType.m_type);
        if (dim.m_dimType.m_xform.nonstandard())
        {
            double d = Utils::toDouble(e, dim.m_dimType.m_type);
            d = d * dim.m_dimType.m_xform.m_scale.m_val +
                dim.m_dimType.m_xform.m_offset.m_val;
            point.setField(dim.m_dimType.m_id, d);
        }
        else
            point.setField(dim.m_dimType.m_id, dim.m_dimType.m_type, &e);
    }
}


void LasReader::done(PointTableRef)
{
#ifdef PDAL_HAVE_LASZIP
    if (m_laszip)
    {
        handleLaszip(laszip_close_reader(m_laszip));
        handleLaszip(laszip_destroy(m_laszip));
    }
#endif
    m_streamIf.reset();
}

} // namespace pdal<|MERGE_RESOLUTION|>--- conflicted
+++ resolved
@@ -161,9 +161,6 @@
         throwError(err.what());
     }
 
-    m_error.setFilename(m_filename);
-
-    m_error.setLog(log());
     m_header.setLog(log());
 
     createStream();
@@ -688,20 +685,6 @@
     double y = p.Y * h.scaleY() + h.offsetY();
     double z = p.Z * h.scaleZ() + h.offsetZ();
 
-<<<<<<< HEAD
-    if (p.return_number == 0 || p.return_number > 5)
-        m_error.returnNumWarning(p.return_number);
-
-    if (p.number_of_returns == 0 || p.number_of_returns > 5)
-        m_error.numReturnsWarning(p.number_of_returns);
-=======
-//     if (p.return_number == 0 || p.return_number > 5)
-//         m_error.returnNumWarning(p.return_number);
-//
-//     if (p.number_of_returns == 0 || p.number_of_returns > 5)
-//         m_error.numReturnsWarning(p.number_of_returns);
->>>>>>> 35f4aac5
-
     point.setField(Dimension::Id::X, x);
     point.setField(Dimension::Id::Y, y);
     point.setField(Dimension::Id::Z, z);
@@ -760,12 +743,6 @@
     uint8_t numReturns = (flags >> 3) & 0x07;
     uint8_t scanDirFlag = (flags >> 6) & 0x01;
     uint8_t flight = (flags >> 7) & 0x01;
-
-//     if (returnNum == 0 || returnNum > 5)
-//         m_error.returnNumWarning(returnNum);
-//
-//     if (numReturns == 0 || numReturns > 5)
-//         m_error.numReturnsWarning(numReturns);
 
     point.setField(Dimension::Id::X, x);
     point.setField(Dimension::Id::Y, y);
