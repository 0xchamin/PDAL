--- conflicted
+++ resolved
@@ -120,14 +120,8 @@
 
 void GDALWriter::readyTable(PointTableRef table)
 {
-<<<<<<< HEAD
-    if (m_bounds.empty() && !table.supportsView())
+    if (m_bounds.to2d().empty() && !table.supportsView())
         throwError("Option 'bounds' required in streaming mode.");
-=======
-    if (m_bounds.to2d().empty() && !table.supportsView())
-        throw pdal_error(getName() + ": 'bounds' option required in "
-            "streaming mode.");
->>>>>>> 36cd252a
 }
 
 
