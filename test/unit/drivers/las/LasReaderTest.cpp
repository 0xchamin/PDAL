/******************************************************************************
 * Copyright (c) 2011, Michael P. Gerlek (mpg@flaxen.com)
 *
 * All rights reserved.
 *
 * Redistribution and use in source and binary forms, with or without
 * modification, are permitted provided that the following
 * conditions are met:
 *
 *     * Redistributions of source code must retain the above copyright
 *       notice, this list of conditions and the following disclaimer.
 *     * Redistributions in binary form must reproduce the above copyright
 *       notice, this list of conditions and the following disclaimer in
 *       the documentation and/or other materials provided
 *       with the distribution.
 *     * Neither the name of Hobu, Inc. or Flaxen Geo Consulting nor the
 *       names of its contributors may be used to endorse or promote
 *       products derived from this software without specific prior
 *       written permission.
 *
 * THIS SOFTWARE IS PROVIDED BY THE COPYRIGHT HOLDERS AND CONTRIBUTORS
 * "AS IS" AND ANY EXPRESS OR IMPLIED WARRANTIES, INCLUDING, BUT NOT
 * LIMITED TO, THE IMPLIED WARRANTIES OF MERCHANTABILITY AND FITNESS
 * FOR A PARTICULAR PURPOSE ARE DISCLAIMED. IN NO EVENT SHALL THE
 * COPYRIGHT OWNER OR CONTRIBUTORS BE LIABLE FOR ANY DIRECT, INDIRECT,
 * INCIDENTAL, SPECIAL, EXEMPLARY, OR CONSEQUENTIAL DAMAGES (INCLUDING,
 * BUT NOT LIMITED TO, PROCUREMENT OF SUBSTITUTE GOODS OR SERVICES; LOSS
 * OF USE, DATA, OR PROFITS; OR BUSINESS INTERRUPTION) HOWEVER CAUSED
 * AND ON ANY THEORY OF LIABILITY, WHETHER IN CONTRACT, STRICT LIABILITY,
 * OR TORT (INCLUDING NEGLIGENCE OR OTHERWISE) ARISING IN ANY WAY OUT
 * OF THE USE OF THIS SOFTWARE, EVEN IF ADVISED OF THE POSSIBILITY
 * OF SUCH DAMAGE.
 ****************************************************************************/

#include <boost/test/unit_test.hpp>
#include <boost/cstdint.hpp>

#include <pdal/PointBuffer.hpp>
#include <pdal/drivers/las/Reader.hpp>
#include "Support.hpp"

using namespace pdal;

BOOST_AUTO_TEST_SUITE(LasReaderTest)


BOOST_AUTO_TEST_CASE(test_base_options)
{
    const std::string file(Support::datapath("las/1.2-with-color.las"));

    const pdal::Option opt_filename("filename", file);
    const pdal::Option opt_verbose_string("verbose", "99");
    const pdal::Option opt_verbose_uint8("verbose", 99);
    const pdal::Option opt_debug_string("debug", "true");
    const pdal::Option opt_debug_bool("debug", true);

    {
        pdal::Options opts;
        opts.add(opt_filename);

        pdal::drivers::las::Reader reader;
        reader.setOptions(opts);
        BOOST_CHECK(reader.getVerboseLevel() == 0);
        BOOST_CHECK(reader.isDebug() == false);
    }

    {
        pdal::Options opts;
        opts.add(opt_filename);
        opts.add(opt_verbose_string);
        opts.add(opt_debug_string);
        pdal::drivers::las::Reader reader;
        reader.setOptions(opts);
        BOOST_CHECK(reader.getVerboseLevel() == 99);
        BOOST_CHECK(reader.isDebug() == true);
    }

    {
        pdal::Options opts;
        opts.add(opt_filename);
        opts.add(opt_verbose_uint8);
        opts.add(opt_debug_bool);
        pdal::drivers::las::Reader reader;
        reader.setOptions(opts);
        BOOST_CHECK(reader.getVerboseLevel() == 99);
        BOOST_CHECK(reader.isDebug() == true);
    }
}


BOOST_AUTO_TEST_CASE(header)
{
    PointContext ctx;
    Options ops;
    ops.add("filename", Support::datapath("las/simple.las"));
    pdal::drivers::las::Reader reader;
    reader.setOptions(ops);

    reader.prepare(ctx);
    // This tests the copy ctor, too.
    drivers::las::LasHeader h = reader.header();

    BOOST_CHECK_EQUAL(h.fileSignature(), "LASF");
    BOOST_CHECK_EQUAL(h.fileSourceId(), 0);
    BOOST_CHECK(h.projectId().is_nil());
    BOOST_CHECK_EQUAL(h.versionMajor(), 1);
    BOOST_CHECK_EQUAL(h.versionMinor(), 2);
    BOOST_CHECK_EQUAL(h.creationDOY(), 0);
    BOOST_CHECK_EQUAL(h.creationYear(), 0);
    BOOST_CHECK_EQUAL(h.vlrOffset(), 227);
    BOOST_CHECK_EQUAL(h.pointFormat(), 3);
    BOOST_CHECK_EQUAL(h.pointCount(), 1065);
    BOOST_CHECK_EQUAL(h.scaleX(), .01);
    BOOST_CHECK_EQUAL(h.scaleY(), .01);
    BOOST_CHECK_EQUAL(h.scaleZ(), .01);
    BOOST_CHECK_EQUAL(h.offsetX(), 0);
    BOOST_CHECK_EQUAL(h.offsetY(), 0);
    BOOST_CHECK_EQUAL(h.offsetZ(), 0);
    BOOST_CHECK_CLOSE(h.maxX(), 638982.55, .01);
    BOOST_CHECK_CLOSE(h.maxY(), 853535.43, .01);
    BOOST_CHECK_CLOSE(h.maxZ(), 586.38, .01);
    BOOST_CHECK_CLOSE(h.minX(), 635619.85, .01);
    BOOST_CHECK_CLOSE(h.minY(), 848899.70, .01);
    BOOST_CHECK_CLOSE(h.minZ(), 406.59, .01);
    BOOST_CHECK_EQUAL(h.compressed(), false);
    BOOST_CHECK_EQUAL(h.compressionInfo(), "");
    BOOST_CHECK_EQUAL(h.pointCountByReturn(0), 925);
    BOOST_CHECK_EQUAL(h.pointCountByReturn(1), 114);
    BOOST_CHECK_EQUAL(h.pointCountByReturn(2), 21);
    BOOST_CHECK_EQUAL(h.pointCountByReturn(3), 5);
    BOOST_CHECK_EQUAL(h.pointCountByReturn(4), 0);
}


BOOST_AUTO_TEST_CASE(test_sequential)
{
    PointContext ctx;

    Options ops1;
    ops1.add("filename", Support::datapath("las/1.2-with-color.las"));
    ops1.add("count", 103);
    pdal::drivers::las::Reader reader;
    reader.setOptions(ops1);

    BOOST_CHECK(reader.getDescription() == "Las Reader");
    reader.prepare(ctx);
    PointBufferSet pbSet = reader.execute(ctx);
    BOOST_CHECK_EQUAL(pbSet.size(), 1);
    PointBufferPtr buf = *pbSet.begin();
    Support::check_p0_p1_p2(*buf);
    PointBufferPtr buf2 = buf->makeNew();
    buf2->appendPoint(*buf, 100);
    buf2->appendPoint(*buf, 101);
    buf2->appendPoint(*buf, 102);
    Support::check_p100_p101_p102(*buf2);
}


static void test_a_format(const std::string& file, boost::uint8_t majorVersion, boost::uint8_t minorVersion, int pointFormat,
                          double xref, double yref, double zref, double tref, boost::uint16_t rref,  boost::uint16_t gref,  boost::uint16_t bref)
{
    PointContext ctx;

    Options ops1;
    ops1.add("filename", Support::datapath(file));
    ops1.add("count", 1);
    pdal::drivers::las::Reader reader;
    reader.setOptions(ops1);
    reader.prepare(ctx);

    BOOST_CHECK_EQUAL(reader.header().pointFormat(), pointFormat);
    BOOST_CHECK_EQUAL(reader.header().versionMajor(), majorVersion);
    BOOST_CHECK_EQUAL(reader.header().versionMinor(), minorVersion);

    PointBufferSet pbSet = reader.execute(ctx);
    BOOST_CHECK_EQUAL(pbSet.size(), 1);
    PointBufferPtr buf = *pbSet.begin();
    BOOST_CHECK_EQUAL(buf->size(), 1);

    Support::check_pN(*buf, 0, xref, yref, zref, tref, rref, gref, bref);
}

BOOST_AUTO_TEST_CASE(test_different_formats)
{
    test_a_format("las/permutations/1.0_0.las", 1, 0, 0, 470692.440000, 4602888.900000, 16.000000, 0, 0, 0, 0);
    test_a_format("las/permutations/1.0_1.las", 1, 0, 1, 470692.440000, 4602888.900000, 16.000000, 1205902800.000000, 0, 0, 0);

    test_a_format("las/permutations/1.1_0.las", 1, 1, 0, 470692.440000, 4602888.900000, 16.000000, 0, 0, 0, 0);
    test_a_format("las/permutations/1.1_1.las", 1, 1, 1, 470692.440000, 4602888.900000, 16.000000, 1205902800.000000, 0, 0, 0);

    test_a_format("las/permutations/1.2_0.las", 1, 2, 0, 470692.440000, 4602888.900000, 16.000000, 0, 0, 0, 0);
    test_a_format("las/permutations/1.2_1.las", 1, 2, 1, 470692.440000, 4602888.900000, 16.000000, 1205902800.000000, 0, 0, 0);
    test_a_format("las/permutations/1.2_2.las", 1, 2, 2, 470692.440000, 4602888.900000, 16.000000, 0, 255, 12, 234);
    test_a_format("las/permutations/1.2_3.las", 1, 2, 3, 470692.440000, 4602888.900000, 16.000000, 1205902800.000000, 255, 12, 234);
}


//ABELL - Find another way to do this.
/**
BOOST_AUTO_TEST_CASE(test_vlr)
{
    PointContext ctx;

    Options ops1;
    ops1.add("filename", Support::datapath("las/lots_of_vlr.las"));
    pdal::drivers::las::Reader reader;
    reader.setOptions(ops1);
    reader.prepare(ctx);
    reader.execute(ctx);

    BOOST_CHECK_EQUAL(reader.header().getVLRs().getAll().size(), 390);
}
**/


BOOST_AUTO_TEST_CASE(testInvalidFileSignature)
{
    PointContext ctx;

    Options ops1;
    ops1.add("filename", Support::datapath("las/1.2-with-color.las.wkt"));
<<<<<<< HEAD
    pdal::drivers::las::Reader reader(ops1);
    BOOST_CHECK(reader.header().valid());
=======
    pdal::drivers::las::Reader reader;
    reader.setOptions(ops1);
    try
    {
        reader.prepare(ctx);
    }
    catch (const std::invalid_argument& e)
    {
        std::string msg(e.what());
        BOOST_CHECK(msg.find("las/1.2-with-color.las.wkt") != std::string::npos);
        return;
    }
    BOOST_FAIL("reader.initialize() did not throw std::invalid_argument");
>>>>>>> 47945da4
}

BOOST_AUTO_TEST_SUITE_END()<|MERGE_RESOLUTION|>--- conflicted
+++ resolved
@@ -219,24 +219,10 @@
 
     Options ops1;
     ops1.add("filename", Support::datapath("las/1.2-with-color.las.wkt"));
-<<<<<<< HEAD
-    pdal::drivers::las::Reader reader(ops1);
+    pdal::drivers::las::Reader reader;
+    reader.setOptions(ops1);
+
     BOOST_CHECK(reader.header().valid());
-=======
-    pdal::drivers::las::Reader reader;
-    reader.setOptions(ops1);
-    try
-    {
-        reader.prepare(ctx);
-    }
-    catch (const std::invalid_argument& e)
-    {
-        std::string msg(e.what());
-        BOOST_CHECK(msg.find("las/1.2-with-color.las.wkt") != std::string::npos);
-        return;
-    }
-    BOOST_FAIL("reader.initialize() did not throw std::invalid_argument");
->>>>>>> 47945da4
 }
 
 BOOST_AUTO_TEST_SUITE_END()