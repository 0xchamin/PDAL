--- conflicted
+++ resolved
@@ -76,22 +76,8 @@
 }
 
 
-//
-// regular member functions
-//
-
-<<<<<<< HEAD
-GlobalEnvironment::GlobalEnvironment() : m_bIsGDALInitialized(false),
-    m_gdal_debug(0)
-=======
-GlobalEnvironment::GlobalEnvironment()
-    : m_gdalDebug()
-#ifdef PDAL_HAVE_PYTHON
-    , m_pythonEnvironment()
-#endif
->>>>>>> 3ee10499
-{
-}
+GlobalEnvironment::GlobalEnvironment() : m_gdalDebug()
+{}
 
 
 GlobalEnvironment::~GlobalEnvironment()
@@ -103,13 +89,9 @@
 
 void GlobalEnvironment::initializeGDAL(LogPtr log, bool gdalDebugOutput)
 {
-<<<<<<< HEAD
-    if (m_bIsGDALInitialized)
-=======
     static std::once_flag flag;
 
     auto init = [this](LogPtr log, bool gdalDebugOutput) -> void
->>>>>>> 3ee10499
     {
         GDALAllRegister();
         OGRRegisterAll();
@@ -120,33 +102,4 @@
 }
 
 
-<<<<<<< HEAD
-pdal::gdal::GlobalDebug* GlobalEnvironment::getGDALDebug()
-{
-    getGDALEnvironment();
-    if (m_gdal_debug == 0)
-        m_gdal_debug = new pdal::gdal::GlobalDebug();
-    return m_gdal_debug;
-}
-
-=======
-#ifdef PDAL_HAVE_PYTHON
-void GlobalEnvironment::createPythonEnvironment()
-{
-    m_pythonEnvironment.reset(new pdal::plang::PythonEnvironment());
-}
-
-
-plang::PythonEnvironment& GlobalEnvironment::getPythonEnvironment()
-{
-    if (!m_pythonEnvironment)
-        createPythonEnvironment();
-
-    if (m_pythonEnvironment)
-        return *m_pythonEnvironment;
-    throw pdal_error("Unable to initialize the Python environment!");
-}
-#endif
->>>>>>> 3ee10499
-
-} //namespaces+} //namespaces
