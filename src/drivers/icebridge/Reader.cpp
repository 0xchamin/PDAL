--- conflicted
+++ resolved
@@ -36,7 +36,6 @@
 #include <pdal/FileUtils.hpp>
 #include <pdal/PointBuffer.hpp>
 
-//#include <algorithm>
 #include <map>
 
 namespace
@@ -65,40 +64,6 @@
 namespace icebridge
 {
 
-<<<<<<< HEAD
-=======
-Reader::Reader(const Options& options)
-    : pdal::Reader(options)
-{
-//ABELL
-//    setSchema(Schema(getDefaultDimensions()));
-}
-
-void Reader::initialize()
-{
-    Hdf5Handler hdf5Handler;
-    hdf5Handler.initialize(getFileName(), hdf5Columns);
-    // setNumPoints(hdf5Handler.getNumPoints());
-    hdf5Handler.close();
-
-    const std::vector<Dimension> dimensions(getDefaultDimensions());
-
-    // Populate our mapping of HDF5 column names to their Dimensions.
-    if (dimensions.size() == hdf5Columns.size())
-    {
-        for (std::size_t i = 0; i < dimensions.size(); ++i)
-        {
-            m_dimensionNamesMap.insert(
-                    std::make_pair(hdf5Columns[i].name, dimensions[i]));
-        }
-    }
-    else
-    {
-        throw icebridge_error("Inconsistent number of columns");
-    }
-}
-
->>>>>>> 40eb0652
 Options Reader::getDefaultOptions()
 {
     Options options;
@@ -227,13 +192,7 @@
 namespace sequential
 {
 
-<<<<<<< HEAD
 uint32_t IcebridgeSeqIter::readBufferImpl(PointBuffer& buf)
-=======
-IteratorBase::IteratorBase(const pdal::drivers::icebridge::Reader& reader)
-    : m_dimensionNamesMap(reader.getDimensionNamesMap())
-    , m_hdf5Handler()
->>>>>>> 40eb0652
 {
     return readImpl(buf, (std::numeric_limits<point_count_t>::max)());
 }
@@ -284,66 +243,21 @@
 
 uint64_t IcebridgeSeqIter::skipImpl(uint64_t count)
 {
-<<<<<<< HEAD
     const uint64_t skipped = std::min<uint64_t>(count,
         m_hdf5Handler->getNumPoints() - m_index);
     m_index += skipped;
-=======
-    const boost::uint64_t skipped (0);
-    //     std::min<boost::uint64_t>(count, m_numPoints - m_index);
-    //
-    // m_index += skipped;
-
->>>>>>> 40eb0652
     return skipped;
 }
 
 
 bool IcebridgeSeqIter::atEndImpl() const
 {
-<<<<<<< HEAD
     return m_index >= m_hdf5Handler->getNumPoints();
-=======
-    return false;
->>>>>>> 40eb0652
 }
 
 } // namespace sequential
 } // namespace iterators
 
-<<<<<<< HEAD
 } // namespace icebridge
 } // namespace drivers
 } // namespace pdal
-=======
-namespace random
-{
-
-Iterator::Iterator(
-        const pdal::drivers::icebridge::Reader& reader,
-        PointBuffer& pointBuffer)
-    : pdal::ReaderRandomIterator(pointBuffer)
-    , IteratorBase(reader)
-    { }
-
-boost::uint32_t Iterator::readBufferImpl(PointBuffer& data)
-{
-    return readIcebridgeIntoBuffer(data, m_index);
-}
-
-boost::uint64_t Iterator::seekImpl(const boost::uint64_t numSeek)
-{
-    const boost::uint64_t skipped(0); 
-        
-
-    return skipped;
-}
-
-} // namespace random
-
-} // iterators
-
-} // icebridge
-} // drivers
-} // pdal
->>>>>>> 40eb0652
