--- conflicted
+++ resolved
@@ -589,11 +589,6 @@
 
 point_count_t Reader::readBufferImpl(PointBuffer& data)
 {
-<<<<<<< HEAD
-=======
-    PointDimensions cachedDimensions(data.getSchema(), m_reader.getName());
-
->>>>>>> 3a2ac5c9
     point_count_t numToRead = m_reader.getNumPoints() - getIndex();
 #ifdef PDAL_HAVE_LASZIP
     return processBuffer(data, m_istream, numToRead, m_unzipper.get(),
