/******************************************************************************
* Copyright (c) 2011, Michael P. Gerlek (mpg@flaxen.com)
*
* All rights reserved.
*
* Redistribution and use in source and binary forms, with or without
* modification, are permitted provided that the following
* conditions are met:
*
*     * Redistributions of source code must retain the above copyright
*       notice, this list of conditions and the following disclaimer.
*     * Redistributions in binary form must reproduce the above copyright
*       notice, this list of conditions and the following disclaimer in
*       the documentation and/or other materials provided
*       with the distribution.
*     * Neither the name of Hobu, Inc. or Flaxen Geo Consulting nor the
*       names of its contributors may be used to endorse or promote
*       products derived from this software without specific prior
*       written permission.
*
* THIS SOFTWARE IS PROVIDED BY THE COPYRIGHT HOLDERS AND CONTRIBUTORS
* "AS IS" AND ANY EXPRESS OR IMPLIED WARRANTIES, INCLUDING, BUT NOT
* LIMITED TO, THE IMPLIED WARRANTIES OF MERCHANTABILITY AND FITNESS
* FOR A PARTICULAR PURPOSE ARE DISCLAIMED. IN NO EVENT SHALL THE
* COPYRIGHT OWNER OR CONTRIBUTORS BE LIABLE FOR ANY DIRECT, INDIRECT,
* INCIDENTAL, SPECIAL, EXEMPLARY, OR CONSEQUENTIAL DAMAGES (INCLUDING,
* BUT NOT LIMITED TO, PROCUREMENT OF SUBSTITUTE GOODS OR SERVICES; LOSS
* OF USE, DATA, OR PROFITS; OR BUSINESS INTERRUPTION) HOWEVER CAUSED
* AND ON ANY THEORY OF LIABILITY, WHETHER IN CONTRACT, STRICT LIABILITY,
* OR TORT (INCLUDING NEGLIGENCE OR OTHERWISE) ARISING IN ANY WAY OUT
* OF THE USE OF THIS SOFTWARE, EVEN IF ADVISED OF THE POSSIBILITY
* OF SUCH DAMAGE.
****************************************************************************/

#include <pdal/PointBuffer.hpp>
#include <pdal/GlobalEnvironment.hpp>

#include <boost/lexical_cast.hpp>

#include <boost/uuid/uuid_io.hpp>
#include <boost/uuid/random_generator.hpp>

namespace pdal
{


PointBuffer::PointBuffer(const Schema& schema, boost::uint32_t capacity)
    : m_schema(schema)
    , m_numPoints(0)
    , m_capacity(capacity)
    , m_bounds(Bounds<double>::getDefaultSpatialExtent())
    , m_byteSize(schema.getByteSize())
    , m_metadata("pointbuffer")
    , m_segment(0)

{
    pointbuffer::PointBufferByteSize size = static_cast<pointbuffer::PointBufferByteSize>(schema.getByteSize()) * static_cast<pointbuffer::PointBufferByteSize>(capacity);

    m_data.reserve(size);
    m_data.resize(size);

    GlobalEnvironment& env = pdal::GlobalEnvironment::get();
    boost::uuids::basic_random_generator<boost::mt19937> gen(env.getRNG());
    m_uuid = gen();
    
    // boost::interprocess::shared_memory_object::remove("mySegmentObjectVector");
    // m_segment = new boost::interprocess::managed_shared_memory(boost::interprocess::create_only, "mySegmentObjectVector", size);    
    return;
}

PointBuffer::PointBuffer(PointBuffer const& other)
    : m_schema(other.getSchema())
    , m_data(other.m_data)
    , m_numPoints(other.m_numPoints)
    , m_capacity(other.m_capacity)
    , m_bounds(other.m_bounds)
    , m_byteSize(other.m_byteSize)
    , m_metadata(other.m_metadata)
{


}

PointBuffer::~PointBuffer()
{
    // delete m_segment;
<<<<<<< HEAD
    
}
=======
}

>>>>>>> 8694fd9d
PointBuffer& PointBuffer::operator=(PointBuffer const& rhs)
{
    if (&rhs != this)
    {
        m_schema = rhs.getSchema();
        m_numPoints = rhs.getNumPoints();
        m_capacity = rhs.getCapacity();
        m_bounds = rhs.getSpatialBounds();
        m_byteSize = rhs.m_byteSize;
        m_data = rhs.m_data;
        m_metadata = rhs.m_metadata;
    }
    return *this;
}

void PointBuffer::reset(Schema const& new_schema)
{
    boost::uint32_t old_size = m_schema.getByteSize();
    boost::uint32_t new_size = new_schema.getByteSize();

    m_schema = new_schema;
    m_byteSize = new_size;

    if (m_byteSize != old_size)
    {
        pointbuffer::PointBufferByteSize new_array_size = static_cast<pointbuffer::PointBufferByteSize>(new_size) * static_cast<pointbuffer::PointBufferByteSize>(m_capacity);
        if (new_array_size > m_data.size())
        {
            m_data.resize(new_array_size);
        }
    }

    m_numPoints = 0;

}

void PointBuffer::resize(boost::uint32_t const& capacity, bool bExact)
{
    if (capacity != m_capacity)
    {
        m_capacity = capacity;
        pointbuffer::PointBufferByteSize new_array_size = static_cast<pointbuffer::PointBufferByteSize>(m_schema.getByteSize()) * static_cast<pointbuffer::PointBufferByteSize>(m_capacity);
        if (new_array_size > m_data.size() || bExact)
        {
            m_data.resize(new_array_size);
        }

    }
}

const Bounds<double>& PointBuffer::getSpatialBounds() const
{
    return m_bounds;
}


void PointBuffer::setSpatialBounds(const Bounds<double>& bounds)
{
    m_bounds = bounds;
}


void PointBuffer::setData(boost::uint8_t* data, boost::uint32_t pointIndex)
{
    boost::uint64_t position = static_cast<boost::uint64_t>(m_byteSize) * static_cast<boost::uint64_t>(pointIndex);
    memcpy(&(m_data.front()) + position, data, m_byteSize);
}

void PointBuffer::setDataStride(boost::uint8_t* data,
                                boost::uint32_t pointIndex,
                                boost::uint32_t byteCount)
{
    boost::uint64_t position = static_cast<boost::uint64_t>(m_byteSize) * static_cast<boost::uint64_t>(pointIndex);
    memcpy(&(m_data.front()) + position, data, byteCount);
}


void PointBuffer::getData(boost::uint8_t** data, boost::uint64_t* array_size) const
{
    *array_size = m_byteSize;
    *data = (boost::uint8_t*) malloc(static_cast<size_t>(*array_size));
    memcpy(*data, &(m_data.front()), static_cast<size_t>(*array_size));
}


pdal::Bounds<double> PointBuffer::calculateBounds(bool is3d) const
{
    pdal::Schema const& schema = getSchema();

    pdal::Bounds<double> output;

    Dimension const& dimX = schema.getDimension("X");
    Dimension const& dimY = schema.getDimension("Y");
    Dimension const& dimZ = schema.getDimension("Z");

    Vector<double> v;

    bool first = true;
    for (boost::uint32_t pointIndex=0; pointIndex<getNumPoints(); pointIndex++)
    {
        boost::int32_t xi = getField<boost::int32_t>(dimX, pointIndex);
        boost::int32_t yi = getField<boost::int32_t>(dimY, pointIndex);
        boost::int32_t zi = getField<boost::int32_t>(dimZ, pointIndex);

        double xd = dimX.applyScaling(xi);
        double yd = dimY.applyScaling(yi);

        if (is3d)
        {
            double zd = dimZ.applyScaling(zi);
            if (first)
            {
                output = pdal::Bounds<double>(xd, yd, zd, xd, yd, zd);
                first = false;
                v.add(xd);
                v.add(yd);
                v.add(zd);
            }
            v[0] = xd;
            v[1] = yd;
            v[2] = zd;
            output.grow(v);

        }
        else
        {

            if (first)
            {
                output = pdal::Bounds<double>(xd, yd, xd, yd);
                first = false;
                v.add(xd);
                v.add(yd);
            }
            v[0] = xd;
            v[1] = yd;
            output.grow(v);
        }
    }

    return output;

}

boost::property_tree::ptree PointBuffer::toPTree() const
{
    boost::property_tree::ptree tree;

    const Schema& schema = getSchema();
    schema::index_by_index const& dimensions = schema.getDimensions().get<schema::index>();

    const boost::uint32_t numPoints = getNumPoints();

    for (boost::uint32_t pointIndex=0; pointIndex<numPoints; pointIndex++)
    {
        const std::string pointstring = boost::lexical_cast<std::string>(pointIndex) + ".";

        boost::uint32_t i = 0;
        for (i=0; i<dimensions.size(); i++)
        {
            const Dimension& dimension = dimensions[i];
            boost::uint32_t const& size = dimension.getByteSize();

            const std::string key = pointstring + dimension.getName();

            std::string output = "";

            double scale = dimension.getNumericScale();
            double offset = dimension.getNumericOffset();

            bool applyScaling(false);
            if (!Utils::compare_distance(scale, 0.0) ||
                    !Utils::compare_distance(offset, 0.0)
               )
            {
                applyScaling = true;
            }


            switch (dimension.getInterpretation())
            {

#define GETFIELDAS(T) getField<T>(dimension, pointIndex)
#define STRINGIFY(T,x) boost::lexical_cast<std::string>(boost::numeric_cast<T>(x))
                    // note we convert 8-bit fields to ints, so they aren't treated as chars
                case dimension::SignedInteger:
                    if (size == 1)
                    {
                        if (!applyScaling)
                            output += STRINGIFY(boost::int32_t, GETFIELDAS(boost::int8_t));
                        else
                        {
                            boost::int8_t v = GETFIELDAS(boost::int8_t);
                            double d = dimension.applyScaling<boost::int8_t>(v);
                            output += STRINGIFY(double, d);
                        }
                    }
                    if (size == 2)
                    {
                        if (!applyScaling)
                            output += STRINGIFY(boost::int16_t, GETFIELDAS(boost::int16_t));
                        else
                        {
                            boost::int16_t v = GETFIELDAS(boost::int16_t);
                            double d = dimension.applyScaling<boost::int16_t>(v);
                            output += STRINGIFY(double, d);
                        }
                    }
                    if (size == 4)
                    {
                        if (!applyScaling)
                            output += STRINGIFY(boost::int32_t, GETFIELDAS(boost::int32_t));
                        else
                        {
                            boost::int32_t v = GETFIELDAS(boost::int32_t);
                            double d = dimension.applyScaling<boost::int32_t>(v);
                            output += STRINGIFY(double, d);
                        }
                    }
                    if (size == 8)
                    {
                        if (!applyScaling)
                            output += STRINGIFY(boost::int64_t, GETFIELDAS(boost::int64_t));
                        else
                        {
                            boost::int64_t v = GETFIELDAS(boost::int64_t);
                            double d = dimension.applyScaling<boost::int64_t>(v);
                            output += STRINGIFY(double, d);
                        }
                    }
                    break;
                case dimension::UnsignedInteger:
                    if (size == 1)
                    {
                        if (!applyScaling)
                            output += STRINGIFY(boost::uint32_t, GETFIELDAS(boost::uint8_t));
                        else
                        {
                            boost::uint8_t v = GETFIELDAS(boost::uint8_t);
                            double d = dimension.applyScaling<boost::uint8_t>(v);
                            output += STRINGIFY(double, d);
                        }
                    }
                    if (size == 2)
                    {
                        if (!applyScaling)
                            output += STRINGIFY(boost::uint16_t, GETFIELDAS(boost::uint16_t));
                        else
                        {
                            boost::uint16_t v = GETFIELDAS(boost::uint16_t);
                            double d = dimension.applyScaling<boost::uint16_t>(v);
                            output += STRINGIFY(double, d);
                        }
                    }
                    if (size == 4)
                    {
                        if (!applyScaling)
                            output += STRINGIFY(boost::uint32_t, GETFIELDAS(boost::uint32_t));
                        else
                        {
                            boost::uint32_t v = GETFIELDAS(boost::uint32_t);
                            double d = dimension.applyScaling<boost::uint32_t>(v);
                            output += STRINGIFY(double, d);
                        }
                    }
                    if (size == 8)
                    {
                        if (!applyScaling)
                            output += STRINGIFY(double, GETFIELDAS(boost::uint64_t));
                        else
                        {
                            boost::uint64_t v = GETFIELDAS(boost::uint64_t);
                            double d = dimension.applyScaling<boost::uint64_t>(v);
                            output += STRINGIFY(double, d);
                        }
                    }
                    break;


                case dimension::Float:
                    if (size == 4)
                    {
                        if (!applyScaling)
                            output += STRINGIFY(float, GETFIELDAS(float));
                        else
                        {
                            float v = GETFIELDAS(float);
                            double d = dimension.applyScaling<float>(v);
                            output += STRINGIFY(float, d);
                        }
                    }
                    else if (size == 8)
                    {
                        if (!applyScaling)
                            output += STRINGIFY(double, GETFIELDAS(double));
                        else
                        {
                            double v = GETFIELDAS(double);
                            double d = dimension.applyScaling<double>(v);
                            output += STRINGIFY(double, d);
                        }
                    }
                    else
                    {
                        output += STRINGIFY(double, GETFIELDAS(double));
                    }
                    break;

                case dimension::RawByte:
                    {
                        const boost::uint8_t* data  = getData(pointIndex) + dimension.getByteOffset();
                        std::vector<boost::uint8_t> bytes;
                        for (int i=0; i < dimension.getByteSize(); ++i)
                        {
                            bytes.push_back(data[i]);
                        }
                        output += Utils::binary_to_hex_string(bytes);
                        break;
                    }

                default:
                    throw pdal_error("unknown dimension data type");
            }

            tree.add(key, output);
        }
    }
    return tree;
}


pointbuffer::DimensionMap* PointBuffer::mapDimensions(PointBuffer const& source, PointBuffer const& destination)
{

    schema::index_by_index const& dimensions = source.getSchema().getDimensions().get<schema::index>();
    schema::index_by_index::size_type d(0);

    pointbuffer::DimensionMap* dims = new pointbuffer::DimensionMap;

    Schema const& dest_schema = destination.getSchema();
    for (d = 0; d < dimensions.size(); ++d)
    {
        Dimension const& source_dim = dimensions[d];

        boost::optional<Dimension const&> dest_dim_ptr = dest_schema.getDimensionOptional(source_dim.getName(),
                source_dim.getNamespace());
        if (!dest_dim_ptr)
        {
            continue;
        }

        Dimension const* s = &source_dim;
        Dimension const* d = &(*dest_dim_ptr);

        if (d->getInterpretation() == s->getInterpretation() &&
                d->getByteSize() == s->getByteSize() &&
                pdal::Utils::compare_distance(d->getNumericScale(), s->getNumericScale()) &&
                pdal::Utils::compare_distance(d->getNumericOffset(), s->getNumericOffset()) &&
                d->getEndianness() == s->getEndianness()
           )
        {

            dims->insert(std::pair<Dimension const*, Dimension const*>(s, d));
        }
    }

    return dims;
}

double PointBuffer::applyScaling(Dimension const& d,
                                 std::size_t pointIndex) const
{
    double output(0.0);

    float flt(0.0);
    boost::int8_t i8(0);
    boost::uint8_t u8(0);
    boost::int16_t i16(0);
    boost::uint16_t u16(0);
    boost::int32_t i32(0);
    boost::uint32_t u32(0);
    boost::int64_t i64(0);
    boost::uint64_t u64(0);

    boost::uint32_t size = d.getByteSize();
    switch (d.getInterpretation())
    {
        case dimension::Float:
            if (size == 4)
            {
                flt = getField<float>(d, pointIndex);
                output = static_cast<double>(flt);
            }
            if (size == 8)
            {
                output = getField<double>(d, pointIndex);
            }
            break;

        case dimension::SignedInteger:
            if (size == 1)
            {
                i8 = getField<boost::int8_t>(d, pointIndex);
                output = d.applyScaling<boost::int8_t>(i8);
            }
            if (size == 2)
            {
                i16 = getField<boost::int16_t>(d, pointIndex);
                output = d.applyScaling<boost::int16_t>(i16);
            }
            if (size == 4)
            {
                i32 = getField<boost::int32_t>(d, pointIndex);
                output = d.applyScaling<boost::int32_t>(i32);
            }
            if (size == 8)
            {
                i64 = getField<boost::int64_t>(d, pointIndex);
                output = d.applyScaling<boost::int64_t>(i64);
            }
            break;

        case dimension::UnsignedInteger:
            if (size == 1)
            {
                u8 = getField<boost::uint8_t>(d, pointIndex);
                output = d.applyScaling<boost::uint8_t>(u8);
            }
            if (size == 2)
            {
                u16 = getField<boost::uint16_t>(d, pointIndex);
                output = d.applyScaling<boost::uint16_t>(u16);
            }
            if (size == 4)
            {
                u32 = getField<boost::uint32_t>(d, pointIndex);
                output = d.applyScaling<boost::uint32_t>(u32);
            }
            if (size == 8)
            {
                u64 = getField<boost::uint64_t>(d, pointIndex);
                output = d.applyScaling<boost::uint64_t>(u64);
            }
            break;

        case dimension::RawByte:
        case dimension::Pointer:    // stored as 64 bits, even on a 32-bit box
        case dimension::Undefined:
            throw pdal_error("Dimension data type unable to be scaled in index filter");
    }

    return output;
}

void PointBuffer::copyLikeDimensions(PointBuffer const& source,
                                     PointBuffer& destination,
                                     pointbuffer::DimensionMap const& dimensions,
                                     boost::uint32_t source_starting_position,
                                     boost::uint32_t destination_starting_position,
                                     boost::uint32_t howMany)
{


    assert(howMany <= destination.getCapacity() - destination_starting_position);
    assert(howMany <= source.getCapacity() - source_starting_position);

    typedef pointbuffer::DimensionMap::const_iterator Iterator;

    for (Iterator d = dimensions.begin(); d != dimensions.end(); ++d)
    {

        Dimension const& source_dim = *d->first;
        Dimension const& dest_dim = *d->second;

        for (boost::uint32_t i = 0; i < howMany; ++i)
        {
            boost::uint8_t* source_position = source.getData(source_starting_position+i) + source_dim.getByteOffset();
            boost::uint8_t* destination_position = destination.getData(destination_starting_position + i) + dest_dim.getByteOffset();
            memcpy(destination_position, source_position, dest_dim.getByteSize());
        }
    }


}

std::ostream& operator<<(std::ostream& ostr, const PointBuffer& pointBuffer)
{
    using std::endl;

    const Schema& schema = pointBuffer.getSchema();
    schema::index_by_index const& dimensions = schema.getDimensions().get<schema::index>();

    const boost::uint32_t numPoints = pointBuffer.getNumPoints();

    ostr << "Contains " << numPoints << "  points" << endl;

    for (boost::uint32_t pointIndex=0; pointIndex<numPoints; pointIndex++)
    {

        ostr << "Point: " << pointIndex << endl;

        boost::uint32_t i = 0;
        for (i=0; i<dimensions.size(); i++)
        {
            const Dimension& dimension = dimensions[i];

            ostr << dimension.getName() << " (" << dimension.getInterpretationName() << ") : ";

            switch (dimension.getInterpretation())
            {
                case dimension::SignedInteger:
                    if (dimension.getByteSize() == 1)
                        ostr << (int)(pointBuffer.getField<boost::int8_t>(dimension, pointIndex));
                    if (dimension.getByteSize() == 2)
                        ostr << pointBuffer.getField<boost::int16_t>(dimension, pointIndex);
                    if (dimension.getByteSize() == 4)
                        ostr << pointBuffer.getField<boost::int32_t>(dimension, pointIndex);
                    if (dimension.getByteSize() == 8)
                        ostr << pointBuffer.getField<boost::int64_t>(dimension, pointIndex);
                    break;
                case dimension::UnsignedInteger:
                case dimension::RawByte:
                    if (dimension.getByteSize() == 1)
                        ostr << (unsigned int)(pointBuffer.getField<boost::uint8_t>(dimension, pointIndex));
                    if (dimension.getByteSize() == 2)
                        ostr << pointBuffer.getField<boost::uint16_t>(dimension, pointIndex);
                    if (dimension.getByteSize() == 4)
                        ostr << pointBuffer.getField<boost::uint32_t>(dimension, pointIndex);
                    if (dimension.getByteSize() == 8)
                        ostr << pointBuffer.getField<boost::uint64_t>(dimension, pointIndex);
                    break;


                case dimension::Float:
                    if (dimension.getByteSize() == 4)
                        ostr << pointBuffer.getField<float>(dimension, pointIndex);
                    if (dimension.getByteSize() == 8)
                        ostr << pointBuffer.getField<double>(dimension, pointIndex);
                    break;
                case dimension::Pointer:
                    ostr << "pointer";
                    break;
                default:
                    throw;
            }

            ostr << endl;
        }
    }

    return ostr;
}

IndexedPointBuffer::IndexedPointBuffer( const Schema& schema, 
                                        boost::uint32_t capacity)
    : PointBuffer(schema, capacity)
{

}

IndexedPointBuffer::IndexedPointBuffer(PointBuffer const& other) 
    : PointBuffer(other)
{

}
IndexedPointBuffer::IndexedPointBuffer(IndexedPointBuffer const& other) 
    : PointBuffer(other)
    , m_coordinates(other.m_coordinates)
#ifdef PDAL_HAVE_FLANN
    , m_dataset(other.m_dataset)
    , m_index(other.m_index)
#endif
{

}
void IndexedPointBuffer::build()
{
    Dimension const& dx = m_schema.getDimension("X");
    Dimension const& dy = m_schema.getDimension("Y");
    Dimension const* dz = m_schema.getDimensionPtr("Z");

    for (boost::uint32_t pointIndex=0; pointIndex<getNumPoints(); pointIndex++)
    {
        double x = applyScaling(dx, pointIndex);
        double y = applyScaling(dy, pointIndex);
        double z = applyScaling(*dz, pointIndex);
        m_coordinates.push_back(x);
        m_coordinates.push_back(y);
        if (dz)
        {
            m_coordinates.push_back(z);
        }
    }    

    boost::uint32_t num_dims = dz ? 3 : 2;

#ifdef PDAL_HAVE_FLANN
    m_dataset = new flann::Matrix<double>(&m_coordinates[0], getNumPoints(), num_dims);


    m_index = new flann::KDTreeSingleIndex<flann::L2_Simple<double> >(*m_dataset, flann::KDTreeIndexParams(4));

    m_index->buildIndex();
#endif
    
}

std::vector<boost::uint32_t> IndexedPointBuffer::radius(double const& x, double const& y, double const& z, double const& r)
{
    std::vector<boost::uint32_t> output;

#ifdef PDAL_HAVE_FLANN

    if (!m_index)
    {
        throw pdal_error("Index is not initialized! Unable to query!");
    }
    Dimension const* dz = m_schema.getDimensionPtr("Z");
    boost::uint32_t num_dimensions = dz ? 3 : 2;    

    std::vector< std::vector<double> > distances_vec;

    std::vector< std::vector<size_t> > indices_vec;

    std::vector<double> query_vec(num_dimensions);
    query_vec[0] = x;
    query_vec[1] = y;
    if (num_dimensions > 2)
        query_vec[2] = z;

    flann::Matrix<double> query_mat(&query_vec[0], 1, num_dimensions);

    int checks(flann::FLANN_CHECKS_UNLIMITED);
    flann::SearchParams parameters(checks, 0 /*eps*/, false /*sorted*/);
    
    // FLANN is more efficient using an internal heap 
    // search structure for large numbers of points. For radiusSearch, 
    // we're just guessing how many neighbors are going to 
    // come back, however.
    if (getNumPoints() > 16777216) // 2^24
    {
        parameters.use_heap = flann::FLANN_True;
    }
<<<<<<< HEAD
=======

#if 0    
>>>>>>> 8694fd9d
    m_index->radiusSearch(query_mat,
                       indices_vec,
                       distances_vec,
                       r,
                       parameters);

    for (unsigned i=0; i < indices_vec[0].size() ; ++i)
    {
        output.push_back(indices_vec[0][i]);
    }
#endif
#else
    boost::ignore_unused_variable_warning(x);
    boost::ignore_unused_variable_warning(y);
    boost::ignore_unused_variable_warning(z);
    boost::ignore_unused_variable_warning(r);
#endif

    return output;
}

std::vector<boost::uint32_t> IndexedPointBuffer::neighbors(double const& x, double const& y, double const& z, double distance, boost::uint32_t k)
{
    std::vector<boost::uint32_t> output;

#ifdef PDAL_HAVE_FLANN

    if (!m_index)
    {
        throw pdal_error("Index is not initialized! Unable to query!");
    }
    Dimension const* dz = m_schema.getDimensionPtr("Z");
    boost::uint32_t num_dimensions = dz ? 3 : 2;    

    std::vector<double> distances_vec;
    distances_vec.resize(k);

    std::vector<boost::int32_t> indices_vec;
    indices_vec.resize(k);
    indices_vec.assign(indices_vec.size(), -1);

    std::vector<double> query_vec(num_dimensions);
    query_vec[0] = x;
    query_vec[1] = y;
    if (num_dimensions > 2)
        query_vec[2] = z;


    flann::Matrix<int> indices_mat(&indices_vec[0], 1, k);
    flann::Matrix<double> distances_mat(&distances_vec[0], 1, k);
    flann::Matrix<double> query_mat(&query_vec[0], 1, num_dimensions);

    m_index->knnSearch(query_mat,
                       indices_mat,
                       distances_mat,
                       k,
                       flann::SearchParams(128));
    for (unsigned i=0; i < k; ++i)
    {
        // if distance is 0, just return the nearest one, otherwise filter by distance
        if (Utils::compare_distance<double>(distance, 0))
        {
            if (indices_vec[i] != -1)
                output.push_back(indices_vec[i]);

        }
        else
        {
            if (::sqrt(distances_vec[i]) < distance)
            {
                if (indices_vec[i] != -1)
                    output.push_back(indices_vec[i]);
            }

        }
    }
#else
    boost::ignore_unused_variable_warning(x);
    boost::ignore_unused_variable_warning(y);
    boost::ignore_unused_variable_warning(z);
    boost::ignore_unused_variable_warning(distance);
    boost::ignore_unused_variable_warning(k);
#endif

    return output;
}



IndexedPointBuffer::~IndexedPointBuffer()
{
<<<<<<< HEAD
=======
    
>>>>>>> 8694fd9d
#ifdef PDAL_HAVE_FLANN
    if (m_index)
        delete m_index;

    if (m_dataset)
        delete m_dataset;
#endif
}
} // namespace pdal<|MERGE_RESOLUTION|>--- conflicted
+++ resolved
@@ -84,13 +84,9 @@
 PointBuffer::~PointBuffer()
 {
     // delete m_segment;
-<<<<<<< HEAD
     
 }
-=======
-}
-
->>>>>>> 8694fd9d
+
 PointBuffer& PointBuffer::operator=(PointBuffer const& rhs)
 {
     if (&rhs != this)
@@ -734,11 +730,8 @@
     {
         parameters.use_heap = flann::FLANN_True;
     }
-<<<<<<< HEAD
-=======
 
 #if 0    
->>>>>>> 8694fd9d
     m_index->radiusSearch(query_mat,
                        indices_vec,
                        distances_vec,
@@ -830,10 +823,6 @@
 
 IndexedPointBuffer::~IndexedPointBuffer()
 {
-<<<<<<< HEAD
-=======
-    
->>>>>>> 8694fd9d
 #ifdef PDAL_HAVE_FLANN
     if (m_index)
         delete m_index;
