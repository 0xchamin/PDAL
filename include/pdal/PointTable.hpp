--- conflicted
+++ resolved
@@ -61,12 +61,8 @@
     // Metadata operations.
     MetadataNode metadata()
         { return m_metadata->getNode(); }
-<<<<<<< HEAD
     virtual void finalize()
         { layout()->finalize(); }
-    SpatialReference spatialRef() const;
-    void setSpatialRef(const SpatialReference& sref);
-=======
     void clearSpatialReferences()
         { m_spatialRefs.clear(); }
     void addSpatialReference(const SpatialReference& srs)
@@ -84,7 +80,6 @@
             *m_spatialRefs.begin() : SpatialReference();
     }
 
->>>>>>> 04f6611b
     MetadataNode privateMetadata(const std::string& name);
 
 private:
@@ -96,11 +91,7 @@
 
 protected:
     MetadataPtr m_metadata;
-<<<<<<< HEAD
-
-=======
     std::set<SpatialReference> m_spatialRefs;
->>>>>>> 04f6611b
 };
 typedef BasePointTable& PointTableRef;
 typedef BasePointTable const & ConstPointTableRef;
